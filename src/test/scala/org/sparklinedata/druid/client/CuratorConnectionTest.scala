--- conflicted
+++ resolved
@@ -18,13 +18,10 @@
 package org.sparklinedata.druid.client
 
 import org.scalatest.{BeforeAndAfterAll, fixture}
-<<<<<<< HEAD
+
 import org.sparklinedata.druid.{DruidQueryGranularity, NoneGranularity}
 import org.sparklinedata.druid.metadata.{DruidMetadataCache, DruidRelationOptions, NonAggregateQueryHandling}
-=======
 import org.sparklinedata.druid.DefaultSource
-import org.sparklinedata.druid.metadata.{DruidMetadataCache, DruidRelationOptions}
->>>>>>> df9646ed
 
 class CuratorConnectionTest extends fixture.FunSuite with
   fixture.TestDataFixture {
@@ -45,14 +42,11 @@
       true,
       Int.MaxValue,
       true,
-<<<<<<< HEAD
       NonAggregateQueryHandling.PUSH_NONE,
       NoneGranularity,
+      DefaultSource.DEFAULT_ALLOW_TOPN,
+      DefaultSource.DEFAULT_TOPN_MAX_THRESHOLD,
       None
-=======
-      DefaultSource.DEFAULT_ALLOW_TOPN,
-      DefaultSource.DEFAULT_TOPN_MAX_THRESHOLD
->>>>>>> df9646ed
     )
 
     val cc = new CuratorConnection(zkHosts,
