--- conflicted
+++ resolved
@@ -580,14 +580,9 @@
                              val filter: Option[FilterSpec],
                              override val aggregations: List[AggregationSpec],
                              override val postAggregations: Option[List[PostAggregationSpec]],
-<<<<<<< HEAD
-                             val intervals: List[String]
-                             ) extends AggQuerySpec {
-=======
                              val intervals: List[String],
                              override val context : Option[QuerySpecContext]
-                             ) extends QuerySpec {
->>>>>>> eda90512
+                             ) extends AggQuerySpec {
   def this(dataSource: String,
            dimensions: List[DimensionSpec],
            limitSpec: Option[LimitSpec],
@@ -623,20 +618,6 @@
 }
 
 case class GroupByQuerySpecWithSegIntervals(
-<<<<<<< HEAD
-                                             val queryType: String,
-                                             val dataSource: String,
-                                             override val dimensions: List[DimensionSpec],
-                                             val limitSpec: Option[LimitSpec],
-                                             val having: Option[HavingSpec],
-                                             val granularity: Either[String,GranularitySpec],
-                                             val filter: Option[FilterSpec],
-                                             override val aggregations: List[AggregationSpec],
-                                             override val postAggregations:
-                                             Option[List[PostAggregationSpec]],
-                                             val intervals: SegmentIntervals
-                           ) extends AggQuerySpec {
-=======
                              val queryType: String,
                              val dataSource: String,
                              override val dimensions: List[DimensionSpec],
@@ -648,8 +629,7 @@
                              override val postAggregations: Option[List[PostAggregationSpec]],
                              val intervals: SegmentIntervals,
                              override val context : Option[QuerySpecContext]
-                           ) extends QuerySpec {
->>>>>>> eda90512
+                           ) extends AggQuerySpec {
 
   override def intervalList: List[String] = intervals.segments.map(_.itvl)
 
@@ -668,14 +648,9 @@
                                 val granularity: Either[String,GranularitySpec],
                                 val filter: Option[FilterSpec],
                                 override val aggregations: List[AggregationSpec],
-<<<<<<< HEAD
-                                override val postAggregations: Option[List[PostAggregationSpec]]
-                                ) extends AggQuerySpec {
-=======
                                 override val postAggregations: Option[List[PostAggregationSpec]],
                                 override val context : Option[QuerySpecContext]
-                                ) extends QuerySpec {
->>>>>>> eda90512
+                                ) extends AggQuerySpec {
   def this(dataSource: String,
            intervals: List[String],
            granularity: Either[String,GranularitySpec],
@@ -711,15 +686,9 @@
                                              override val aggregations: List[AggregationSpec],
                                              override val postAggregations:
                                              Option[List[PostAggregationSpec]],
-<<<<<<< HEAD
-                                             val intervals: SegmentIntervals
-                                           ) extends AggQuerySpec {
-=======
                                              val intervals: SegmentIntervals,
                                              override val context : Option[QuerySpecContext]
-                                           ) extends QuerySpec {
->>>>>>> eda90512
-
+                                           ) extends AggQuerySpec {
   override def intervalList: List[String] = intervals.segments.map(_.itvl)
 
   override def setSegIntervals(segInAssignments: List[(DruidSegmentInfo, Interval)]): QuerySpec = {
@@ -740,14 +709,9 @@
                           override val postAggregations: Option[List[PostAggregationSpec]],
                           val dimension: DimensionSpec,
                           val threshold: Int,
-<<<<<<< HEAD
-                          val metric: TopNMetricSpec
-                          ) extends AggQuerySpec {
-=======
                           val metric: TopNMetricSpec,
                           override val context : Option[QuerySpecContext]
-                          ) extends QuerySpec {
->>>>>>> eda90512
+                          ) extends AggQuerySpec {
   def this(dataSource: String,
            intervals: List[String],
            granularity: Either[String,GranularitySpec],
@@ -780,14 +744,9 @@
                             val searchDimensions : List[String],
                             val query : SearchQueryQuerySpec,
                             val limit : Int,
-<<<<<<< HEAD
-                            val sort : Option[SortSearchQuerySpec]
-                          ) extends AggQuerySpec {
-=======
                             val sort : Option[SortSearchQuerySpec],
                             override val context : Option[QuerySpecContext]
-                          ) extends QuerySpec {
->>>>>>> eda90512
+                          ) extends AggQuerySpec {
 
   def this(dataSource: String,
            intervals: List[String],
@@ -844,14 +803,10 @@
                             val searchDimensions : List[String],
                             val query : SearchQueryQuerySpec,
                             val limit : Int,
-<<<<<<< HEAD
-                            val sort : Option[SortSearchQuerySpec]
-                          ) extends AggQuerySpec {
-=======
                             val sort : Option[SortSearchQuerySpec],
                             override val context : Option[QuerySpecContext]
-                          ) extends QuerySpec {
->>>>>>> eda90512
+                          ) extends AggQuerySpec {
+
 
   def this(dataSource: String,
            intervals: SegmentIntervals,
@@ -937,7 +892,8 @@
                                    pagingSpec : PagingSpec,
                                    intervals: List[String] = List(),
                                    descending : Boolean = false,
-                                   granularity : String = "all")
+                                   granularity : String = "all",
+                                   override val context : Option[QuerySpecContext])
   extends SelectSpec {
 
   def this(dataSource: String,
@@ -947,9 +903,10 @@
            pagingSpec : PagingSpec,
            intervals: List[String] = List(),
            descending : Boolean = false,
-           granularity : String = "all") = this(
+           granularity : String = "all",
+           context : Option[QuerySpecContext]) = this(
     "select", dataSource, dimensions, metrics, filter, pagingSpec,
-    intervals, descending, granularity
+    intervals, descending, granularity, context
   )
 
   def withPagingIdentifier(ps :  Map[String, Int]) = {
@@ -968,7 +925,8 @@
       pagingSpec,
       null,
       descending,
-      granularity
+      granularity,
+      context
     ).setSegIntervals(segIns)
 
   def intervalList: List[String] = intervals
@@ -984,7 +942,8 @@
                                           pagingSpec : PagingSpec,
                                           intervals: SegmentIntervals,
                                           descending : Boolean = false,
-                                          granularity : String = "all")
+                                          granularity : String = "all",
+                                          override val context : Option[QuerySpecContext])
   extends SelectSpec {
 
   def withPagingIdentifier(ps :  Map[String, Int]) = {
