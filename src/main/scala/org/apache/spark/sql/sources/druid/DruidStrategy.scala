/*
 * Licensed to the Apache Software Foundation (ASF) under one or more
 * contributor license agreements.  See the NOTICE file distributed with
 * this work for additional information regarding copyright ownership.
 * The ASF licenses this file to You under the Apache License, Version 2.0
 * (the "License"); you may not use this file except in compliance with
 * the License.  You may obtain a copy of the License at
 *
 *    http://www.apache.org/licenses/LICENSE-2.0
 *
 * Unless required by applicable law or agreed to in writing, software
 * distributed under the License is distributed on an "AS IS" BASIS,
 * WITHOUT WARRANTIES OR CONDITIONS OF ANY KIND, either express or implied.
 * See the License for the specific language governing permissions and
 * limitations under the License.
 */

package org.apache.spark.sql.sources.druid

import org.apache.spark.Logging
import org.apache.spark.sql.Strategy
import org.apache.spark.sql.catalyst.expressions._
import org.apache.spark.sql.catalyst.plans.logical.{Aggregate, LogicalPlan, Project => LProject}
import org.apache.spark.sql.execution._
import org.apache.spark.sql.types.DoubleType
import org.apache.spark.sql.util.ExprUtil
import org.sparklinedata.druid._
import org.sparklinedata.druid.metadata._
import org.sparklinedata.druid.query.QuerySpecTransforms
import scala.collection.mutable.{Map => MMap}

private[druid] class DruidStrategy(val planner: DruidPlanner) extends Strategy
  with PredicateHelper with DruidPlannerHelper with Logging {

  override def apply(plan: LogicalPlan): Seq[SparkPlan] = plan match {
    case l => {

      val p: Seq[SparkPlan] = for (dqb <- planner.plan(null, l)
      ) yield {
        if (dqb.aggregateOper.isDefined) {
          aggregatePlan(dqb)
        } else {
          dqb.drInfo.options.nonAggQueryHandling match {
            case NonAggregateQueryHandling.PUSH_FILTERS if dqb.filterSpec.isDefined =>
              selectPlan(dqb, l)
            case NonAggregateQueryHandling.PUSH_PROJECT_AND_FILTERS =>
              selectPlan(dqb, l)
            case _ => null
          }
        }
      }

      val pL = p.filter(_ != null).toList
      if (pL.size < 2) pL else Seq(Union(pL))

    }
  }

  private def selectPlan(dqb : DruidQueryBuilder,
                         l : LogicalPlan) : SparkPlan =  l match {
    case LProject(projectList, _) => selectPlan(dqb, projectList)
    case _ => null
  }

  private def selectPlan(dqb : DruidQueryBuilder,
                         projectList: Seq[NamedExpression]) : SparkPlan = {

    var dqb1 = dqb

    /*
     * Add all projectList attributeRefs to DQB; this may have already happened.
     * But in a JoinTree the projectLists are ignored during Join Transform,
     * projections are handled either by the AggregateTransform or they are
     * handled here.
     */
    val attrRefs = for(
      p <- projectList ;
      a <- p.references
    ) yield a

    val odqb = attrRefs.foldLeft(Some(dqb1):Option[DruidQueryBuilder]){(dqb, ar) =>
      dqb.flatMap(dqb => dqb.druidColumn(ar.name).map(_ => dqb))
    }

    if ( !odqb.isDefined ) {
      return null
    } else {
      dqb1 = odqb.get
    }

    /*
     * Druid doesn't allow '__time' to be referenced as a dimension in the SelectQuery dim list.
     * But it does return the timestamp with each ResultRow, so replace '__time'
     * with the key 'timestamp'. Also the timestamp is returned as a iso format String
     * and not an epoch.
     */
    val replaceTimeReferencedDruidColumns = dqb1.referencedDruidColumns.mapValues {
      case dtc@DruidTimeDimension(_, _, sz) => DruidDimension(
        DruidDataSource.EVENT_TIMESTAMP_KEY_NAME,
        DruidDataType.String,
        sz,
        dtc.cardinality)
      case dc => dc
    }

    dqb1 = dqb1.copy(referencedDruidColumns = MMap(replaceTimeReferencedDruidColumns.toSeq : _*))

    /*
     * 1. Setup the dqb outputAttribute list by adding every AttributeRef
      * from the projectionList
     */
    for(
      p <- projectList ;
      a <- p.references;
      dc <- dqb1.referencedDruidColumns.get(a.name)
    ) {
      dqb1 =
        dqb1.outputAttribute(a.name, a, a.dataType, DruidDataType.sparkDataType(dc.dataType), null)
    }

    /*
     * add attributes for unpushed filters
     */
    for(
      of <- dqb1.origFilter ;
      a <- of.references;
      dc <- dqb1.referencedDruidColumns.get(a.name)
    ) {
      dqb1 =
        dqb1.outputAttribute(a.name, a, a.dataType, DruidDataType.sparkDataType(dc.dataType), null)
    }

    val druidOpSchema = new DruidOperatorSchema(dqb1)

    var (dims, metrics) = dqb1.referencedDruidColumns.values.partition(_.isDimension())

    /*
     * Remove 'timestamp' from the dimension list, this is returned by druid with every ResultRow.
     */
    dims = dims.filter(_.name != DruidDataSource.EVENT_TIMESTAMP_KEY_NAME)

    /*
     * If dims or metrics are empty, arbitararily pick 1 dim and metric.
     * otherwise Druid interprets an empty list as having
     * to return all dimensions/metrics.
     */

    if (dims.isEmpty ) {
      dims = Seq(dqb1.drInfo.druidDS.dimensions.head)
    }

    if (metrics.isEmpty ) {
      metrics = Seq(dqb1.drInfo.druidDS.metrics.values.head)
    }

    /*
     * 2. Interval is either in the SQL, or use the entire datasource interval
     */
    val intervals = dqb1.queryIntervals.get

<<<<<<< HEAD
    /*
     * 3. Setup SelectQuerySpec
     */
    var qs: QuerySpec = new SelectSpecWithIntervals(
      dqb1.drInfo.druidDS.name,
      dims.map(_.name).toList,
      metrics.map(_.name).toList,
      dqb1.filterSpec,
      PagingSpec(Map(),
        DruidPlanner.getConfValue(planner.sqlContext,
          DruidPlanner.DRUID_SELECT_QUERY_PAGESIZE)
      ),
      intervals.map(_.toString),
      false
    )

    val (queryHistorical : Boolean, numSegsPerQuery : Int) =
      if (planner.sqlContext.getConf(DruidPlanner.DRUID_QUERY_COST_MODEL_ENABLED)) {
        val dqc = DruidQueryCostModel.computeMethod(
          planner.sqlContext,
          dqb.drInfo,
          qs
=======
        val druidOpSchema = new DruidOperatorSchema(dqb)
        val pAgg = new PostAggregate(druidOpSchema)

        /*
         * 2. Interval is either in the SQL, or use the entire datasource interval
         */
        val intervals = dqb.queryIntervals.get

        /*
         * 3. Setup GroupByQuerySpec
         */
        var qs: QuerySpec = new GroupByQuerySpec(dqb.drInfo.druidDS.name,
          dqb.dimensions,
          dqb.limitSpec,
          dqb.havingSpec,
          dqb.granularitySpec,
          dqb.filterSpec,
          dqb.aggregations,
          dqb.postAggregations,
          intervals.map(_.toString),
          Some(
            QuerySpecContext(
              s"query-${System.nanoTime()}"
            )
          )
>>>>>>> eda90512
        )
        (dqc.queryHistorical, dqc.numSegmentsPerQuery)
      } else {
        (dqb.drInfo.options.queryHistoricalServers(planner.sqlContext),
          dqb.drInfo.options.numSegmentsPerHistoricalQuery(planner.sqlContext)
          )
      }

    /*
     * 5. Setup DruidRelation
     */
    val dq = DruidQuery(qs,
      dqb.drInfo.options.useSmile(planner.sqlContext),
      queryHistorical,
      numSegsPerQuery,
      intervals,
      Some(druidOpSchema.operatorDruidAttributes))

    def addFilters(druidPhysicalOp : SparkPlan) : SparkPlan = {
      dqb1.hasUnpushedFilters match {
        case true if  dqb1.origFilter.isDefined => {
          val druidPushDownExprMap = druidOpSchema.pushedDownExprToDruidAttr
          val f = ExprUtil.transformReplace(dqb1.origFilter.get, {
            case ne: AttributeReference if druidPushDownExprMap.contains(ne) &&
              druidPushDownExprMap(ne).dataType != ne.dataType => {
              val dA = druidPushDownExprMap(ne)
              Cast(
                AttributeReference(dA.name, dA.dataType)(dA.exprId),
                ne.dataType)
            }
          }
          )
          Filter(f, druidPhysicalOp)
        }
        case _ => druidPhysicalOp
      }
    }

    buildPlan(
      dqb1,
      druidOpSchema,
      dq,
      planner,
      addFilters _,
      {(dqb, druidOpSchema) =>
        buildProjectionList(projectList, druidOpSchema)
      }
    )
  }

  private def aggregatePlan(dqb : DruidQueryBuilder) : SparkPlan = {
    val druidOpSchema = new DruidOperatorSchema(dqb)
    val pAgg = new PostAggregate(druidOpSchema)

    /*
     * 2. Interval is either in the SQL, or use the entire datasource interval
     */
    val intervals = dqb.queryIntervals.get

    /*
     * 3. Setup GroupByQuerySpec
     */
    var qs: QuerySpec = new GroupByQuerySpec(dqb.drInfo.druidDS.name,
      dqb.dimensions,
      dqb.limitSpec,
      dqb.havingSpec,
      dqb.granularitySpec,
      dqb.filterSpec,
      dqb.aggregations,
      dqb.postAggregations,
      intervals.map(_.toString)
    )

    /*
     * 4. apply QuerySpec transforms
     */
    qs = QuerySpecTransforms.transform(dqb.drInfo, qs)

    val (queryHistorical : Boolean, numSegsPerQuery : Int) =
      if ( !pAgg.canBeExecutedInHistorical ) {
        (false, -1)
      } else if (planner.sqlContext.getConf(DruidPlanner.DRUID_QUERY_COST_MODEL_ENABLED)) {
        val dqc = DruidQueryCostModel.computeMethod(
          planner.sqlContext,
          dqb.drInfo,
          qs
        )
        (dqc.queryHistorical, dqc.numSegmentsPerQuery)
      } else {
        (dqb.drInfo.options.queryHistoricalServers(planner.sqlContext),
          dqb.drInfo.options.numSegmentsPerHistoricalQuery(planner.sqlContext)
          )
      }

    /*
     * 5. Setup DruidRelation
     */
    val dq = DruidQuery(qs,
      dqb.drInfo.options.useSmile(planner.sqlContext),
      queryHistorical,
      numSegsPerQuery,
      intervals,
      Some(druidOpSchema.operatorDruidAttributes))

    buildPlan(
      dqb,
      druidOpSchema,
      dq,
      planner, { druidPhysicalOp =>
        if (dq.queryHistoricalServer) {
          // add an Agg on top of druidQuery
          pAgg.aggOp(druidPhysicalOp).head
        } else {
          druidPhysicalOp
        }
      },
      {(dqb, druidOpSchema) =>
        buildProjectionList(dqb.aggregateOper.get,
          dqb.aggExprToLiteralExpr, druidOpSchema)
      }
    )
  }

  private def buildPlan(
                         dqb : DruidQueryBuilder,
                         druidOpSchema : DruidOperatorSchema,
                         dq : DruidQuery,
                         planner : DruidPlanner,
                         postDruidStep : SparkPlan => SparkPlan,
                         buildProjectionList :
                         (DruidQueryBuilder, DruidOperatorSchema) => Seq[NamedExpression]
                       ) : SparkPlan = {

    planner.debugTranslation(
      s"""
         | DruidQuery:
         |   ${Utils.queryToString(dq)}
                """.stripMargin

    )
    val dR: DruidRelation = DruidRelation(dqb.drInfo, Some(dq))(planner.sqlContext)

    var druidPhysicalOp : SparkPlan = PhysicalRDD.createFromDataSource(
      druidOpSchema.operatorSchema,
      dR.buildInternalScan,
      dR)

    druidPhysicalOp = postDruidStep(druidPhysicalOp)

    if ( druidPhysicalOp != null ) {
      val projections = buildProjectionList(dqb, druidOpSchema)
      Project(projections, druidPhysicalOp)
    } else null
  }

  private def buildProjectionList(aggOp: Aggregate,
                                  grpExprToFillInLiteralExpr: Map[Expression, Expression],
                                  druidOpSchema : DruidOperatorSchema):
  Seq[NamedExpression] = {

    /*
     * Replace aggregationExprs with fillIn expressions setup for this GroupingSet.
     * These are for Grouping__Id and for grouping expressions that are missing(null) for
     * this Grouping Set.
     */
    val aEs = aggOp.aggregateExpressions.map { aE => grpExprToFillInLiteralExpr.getOrElse(aE, aE) }

    buildProjectionList(aEs, druidOpSchema)
  }

  private def buildProjectionList(origExpressions : Seq[Expression],
                                  druidOpSchema : DruidOperatorSchema):
  Seq[NamedExpression] = {

    val druidPushDownExprMap = druidOpSchema.pushedDownExprToDruidAttr
    val avgExpressions = druidOpSchema.avgExpressions

    origExpressions.map(aE => ExprUtil.transformReplace( aE, {
      case e: Expression if avgExpressions.contains(e) => {
        val (s,c) = avgExpressions(e)
        val (sDAttr, cDAttr) = (druidOpSchema.druidAttrMap(s), druidOpSchema.druidAttrMap(c))
        Cast(
          Divide(
            Cast(AttributeReference(sDAttr.name, sDAttr.dataType)(sDAttr.exprId), DoubleType),
            Cast(AttributeReference(cDAttr.name, cDAttr.dataType)(cDAttr.exprId), DoubleType)
          ),
          e.dataType)
      }
      case ne: AttributeReference if druidPushDownExprMap.contains(ne) &&
        druidPushDownExprMap(ne).dataType != ne.dataType => {
        val dA = druidPushDownExprMap(ne)
        Alias(Cast(
          AttributeReference(dA.name, dA.dataType)(dA.exprId), ne.dataType), dA.name)(dA.exprId)
      }
      case ne: AttributeReference if druidPushDownExprMap.contains(ne) &&
        druidPushDownExprMap(ne).name != ne.name => {
        val dA = druidPushDownExprMap(ne)
        Alias(AttributeReference(dA.name, dA.dataType)(dA.exprId), dA.name)(dA.exprId)
      }
      case ne: AttributeReference if druidPushDownExprMap.contains(ne) => {
        ne
      }
      case e: Expression if druidPushDownExprMap.contains(e) &&
        druidPushDownExprMap(e).dataType != e.dataType => {
        val dA = druidPushDownExprMap(e)
        Cast(
          AttributeReference(dA.name, dA.dataType)(dA.exprId), e.dataType)
      }
      case e: Expression if druidPushDownExprMap.contains(e)
      => {
        val dA = druidPushDownExprMap(e)
        AttributeReference(dA.name, dA.dataType)(dA.exprId)
      }
      case e => e
    })).asInstanceOf[Seq[NamedExpression]]

  }
}<|MERGE_RESOLUTION|>--- conflicted
+++ resolved
@@ -158,7 +158,6 @@
      */
     val intervals = dqb1.queryIntervals.get
 
-<<<<<<< HEAD
     /*
      * 3. Setup SelectQuerySpec
      */
@@ -172,7 +171,13 @@
           DruidPlanner.DRUID_SELECT_QUERY_PAGESIZE)
       ),
       intervals.map(_.toString),
-      false
+      false,
+      "all",
+      Some(
+        QuerySpecContext(
+          s"query-${System.nanoTime()}"
+        )
+      )
     )
 
     val (queryHistorical : Boolean, numSegsPerQuery : Int) =
@@ -181,33 +186,6 @@
           planner.sqlContext,
           dqb.drInfo,
           qs
-=======
-        val druidOpSchema = new DruidOperatorSchema(dqb)
-        val pAgg = new PostAggregate(druidOpSchema)
-
-        /*
-         * 2. Interval is either in the SQL, or use the entire datasource interval
-         */
-        val intervals = dqb.queryIntervals.get
-
-        /*
-         * 3. Setup GroupByQuerySpec
-         */
-        var qs: QuerySpec = new GroupByQuerySpec(dqb.drInfo.druidDS.name,
-          dqb.dimensions,
-          dqb.limitSpec,
-          dqb.havingSpec,
-          dqb.granularitySpec,
-          dqb.filterSpec,
-          dqb.aggregations,
-          dqb.postAggregations,
-          intervals.map(_.toString),
-          Some(
-            QuerySpecContext(
-              s"query-${System.nanoTime()}"
-            )
-          )
->>>>>>> eda90512
         )
         (dqc.queryHistorical, dqc.numSegmentsPerQuery)
       } else {
@@ -278,7 +256,12 @@
       dqb.filterSpec,
       dqb.aggregations,
       dqb.postAggregations,
-      intervals.map(_.toString)
+      intervals.map(_.toString),
+      Some(
+        QuerySpecContext(
+          s"query-${System.nanoTime()}"
+        )
+      )
     )
 
     /*
